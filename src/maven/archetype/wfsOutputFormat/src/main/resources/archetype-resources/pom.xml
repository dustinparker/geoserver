<project>
 <modelVersion>4.0.0</modelVersion>
 <groupId>org.geoserver.community</groupId>
 <artifactId>${artifactId}</artifactId>
 <packaging>jar</packaging>
 <version>${version}</version>
 <name>My Output Format</name>

  <repositories>
   <repository>
     <id>codehaus</id>
     <name>codehaus</name>
     <url>http://snapshots.repository.codehaus.org/</url>
     <snapshots>
      <enabled>true</enabled>
     </snapshots>
    </repository>
    <repository>
      <id>opengeo</id>
      <name>opengeo</name>
      <url>http://repo.opengeo.org/</url>
       <snapshots>
        <enabled>true</enabled>
       </snapshots>
    </repository>
  </repositories>

 <dependencies>
  <dependency>
   <groupId>org.geoserver</groupId>
   <artifactId>wfs</artifactId>
<<<<<<< HEAD
   <version>2.2-RC2</version>
=======
   <version>2.2-RC3</version>
>>>>>>> dd4c2caa
  </dependency>
  <dependency>
   <groupId>junit</groupId>
   <artifactId>junit</artifactId>
   <version>3.8.1</version>
   <scope>test</scope>
  </dependency>
  <dependency>
   <groupId>org.geoserver</groupId>
   <artifactId>wfs</artifactId>
<<<<<<< HEAD
   <version>2.2-RC2</version>
=======
   <version>2.2-RC3</version>
>>>>>>> dd4c2caa
   <classifier>tests</classifier>
   <scope>test</scope>
  </dependency>
  <dependency>
   <groupId>org.geoserver</groupId>
   <artifactId>main</artifactId>
<<<<<<< HEAD
   <version>2.2-RC2</version>
=======
   <version>2.2-RC3</version>
>>>>>>> dd4c2caa
   <classifier>tests</classifier>
   <scope>test</scope>
  </dependency>
  <dependency>
     <groupId>com.mockrunner</groupId>
     <artifactId>mockrunner</artifactId>
     <version>0.3.1</version>
     <scope>test</scope>
  </dependency>
  <dependency>
    <groupId>xmlunit</groupId>
    <artifactId>xmlunit</artifactId>
    <version>1.1</version>
    <scope>test</scope>
  </dependency>
 </dependencies>

 <build>
  <plugins>
   <plugin>
     <groupId>org.apache.maven.plugins</groupId>
     <artifactId>maven-compiler-plugin</artifactId>
     <configuration>
       <source>1.5</source> 
       <target>1.5</target>
       <debug>true</debug>
       <encoding>UTF-8</encoding>
     </configuration>
    </plugin>
  </plugins>
 </build>

</project><|MERGE_RESOLUTION|>--- conflicted
+++ resolved
@@ -29,11 +29,7 @@
   <dependency>
    <groupId>org.geoserver</groupId>
    <artifactId>wfs</artifactId>
-<<<<<<< HEAD
-   <version>2.2-RC2</version>
-=======
    <version>2.2-RC3</version>
->>>>>>> dd4c2caa
   </dependency>
   <dependency>
    <groupId>junit</groupId>
@@ -44,22 +40,14 @@
   <dependency>
    <groupId>org.geoserver</groupId>
    <artifactId>wfs</artifactId>
-<<<<<<< HEAD
-   <version>2.2-RC2</version>
-=======
    <version>2.2-RC3</version>
->>>>>>> dd4c2caa
    <classifier>tests</classifier>
    <scope>test</scope>
   </dependency>
   <dependency>
    <groupId>org.geoserver</groupId>
    <artifactId>main</artifactId>
-<<<<<<< HEAD
-   <version>2.2-RC2</version>
-=======
    <version>2.2-RC3</version>
->>>>>>> dd4c2caa
    <classifier>tests</classifier>
    <scope>test</scope>
   </dependency>
